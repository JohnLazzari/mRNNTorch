--- conflicted
+++ resolved
@@ -658,18 +658,6 @@
 
         # Check which weight matrix to use based on from region
         if from_ in self.region_dict:
-<<<<<<< HEAD
-            # Gather recurrent weight matrix
-            weight, mask, sign = self.gen_w(self.region_dict)
-            if self.rec_constrained == True:
-                weight = self.apply_dales_law(weight, mask, sign)
-        else:
-            # Gather input weight matrix
-            weight, mask, sign = self.gen_w(self.inp_dict)
-            if self.inp_constrained == True:
-                weight = self.apply_dales_law(weight, mask, sign)
-        
-=======
             if self.rec_constrained:
                 weight = self.apply_dales_law(
                     self.W_rec, self.W_rec_mask, self.W_rec_sign_matrix
@@ -686,7 +674,6 @@
         else:
             raise Exception("from_ region not in region or input dictionary")
 
->>>>>>> 9bc305bf
         # Store all of the weights to region from another
         to_from_weight = []
         # Now go through each of the collected regions and get the weights
